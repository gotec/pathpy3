--- conflicted
+++ resolved
@@ -11,12 +11,8 @@
 # flake8: noqa
 # pylint: disable=unused-import
 
-<<<<<<< HEAD
-# from pathpy.models.null_model import NullModel
-# from pathpy.models.multi_order_model import MultiOrderModel
+from pathpy.models.temporal_network import TemporalNetwork
 from pathpy.models.MOGen import MOGen, MultiOrderMatrix
-=======
-from pathpy.models.temporal_network import TemporalNetwork
 
 from pathpy.models.directed_acyclic_graph import DirectedAcyclicGraph
 
@@ -25,7 +21,6 @@
                                                 HigherOrderNetwork)
 from pathpy.models.null_model import NullModel
 from pathpy.models.multi_order_model import MultiOrderModel
->>>>>>> 16565177
 
 # =============================================================================
 # eof
